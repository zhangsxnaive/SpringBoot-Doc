[[production-ready]]
= Spring Boot Actuator: Production-ready features

[partintro]
--
Spring Boot includes a number of additional features to help you monitor and manage your
application when it's pushed to production. You can choose to manage and monitor your
application using HTTP endpoints, with JMX or even by remote shell (SSH or Telnet).
Auditing, health and metrics gathering can be automatically applied to your application.
--



[[production-ready-enabling]]
== Enabling production-ready features.
The {github-code}/spring-boot-actuator[`spring-boot-actuator`] module provides all of
Spring Boot's production-ready features. The simplest way to enable the features is to add
a dependency to the `spring-boot-starter-actuator` '`Starter POM`'.

.Definition of Actuator
****
An actuator is a manufacturing term, referring to a mechanical device for moving or
controlling something. Actuators can generate a large amount of motion from a small
change.
****

To add the actuator to a Maven based project, add the following '`starter`'
dependency:

[source,xml,indent=0]
----
	<dependencies>
		<dependency>
			<groupId>org.springframework.boot</groupId>
			<artifactId>spring-boot-starter-actuator</artifactId>
		</dependency>
	</dependencies>
----

For Gradle, use the declaration:

[source,groovy,indent=0]
----
	dependencies {
		compile("org.springframework.boot:spring-boot-starter-actuator")
	}
----



[[production-ready-endpoints]]
== Endpoints
Actuator endpoints allow you to monitor and interact with your application. Spring Boot
includes a number of built-in endpoints and you can also add your own. For example the
`health` endpoint provides basic application health information.

The way that endpoints are exposed will depend on the type of technology that you choose.
Most applications choose HTTP monitoring, where the ID of the endpoint is mapped
to a URL. For example, by default, the `health` endpoint will be mapped to `/health`.

The following endpoints are available:

[cols="2,5,1"]
|===
| ID | Description | Sensitive

|`autoconfig`
|Displays an auto-configuration report showing all auto-configuration candidates and the
 reason why they '`were`' or '`were not`' applied.
|true

|`beans`
|Displays a complete list of all the Spring Beans in your application.
|true

|`configprops`
|Displays a collated list of all `@ConfigurationProperties`.
|true

|`dump`
|Performs a thread dump.
|true

|`env`
|Exposes properties from Spring's `ConfigurableEnvironment`.
|true

|`health`
|Shows application health information (defaulting to a simple '`OK`' message).
|false

|`info`
|Displays arbitrary application info.
|false

|`metrics`
|Shows '`metrics`' information for the current application.
|true

|`mappings`
|Displays a collated list of all `@RequestMapping` paths.
|true

|`shutdown`
|Allows the application to be gracefully shutdown (not enabled by default).
|true

|`trace`
|Displays trace information (by default the last few HTTP requests).
|true
|===

NOTE: Depending on how an endpoint is exposed, the `sensitive` parameter may be used as
a security hint. For example, sensitive endpoints will require a username/password when
they are accessed over HTTP (or simply disabled if web security is not enabled).



[[production-ready-customizing-endpoints]]
=== Customizing endpoints
Endpoints can be customized using Spring properties. You can change if an endpoint is
`enabled`, if it is considered `sensitive` and even its `id`.

For example, here is an `application.properties` that changes the sensitivity and id
of the `beans` endpoint and also enables `shutdown`.

[source,properties,indent=0]
----
	endpoints.beans.id=springbeans
	endpoints.beans.sensitive=false
	endpoints.shutdown.enabled=true
----

NOTE: The prefix "`endpoints` + `.` + `name`" is used to uniquely identify the endpoint
that is being configured.



[[production-ready-health]]
=== Custom health information
The default information exposed by the `health` endpoint is a simple '`OK`' message. It
is often useful to perform some additional health checks, for example you might check
that a database connection works, or that a remote REST endpoint is functioning.

To provide custom health information you can register a Spring bean that implements the
{sc-spring-boot-actuator}/health/HealthIndicator.{sc-ext}[`HealthIndicator`] interface.

[source,java,indent=0]
----
	import org.springframework.boot.actuate.health.HealthIndicator;
	import org.springframework.stereotype.Component;

	@Component
	public class MyHealth implements HealthIndicator {

		@Override
		public Health health() {
			// perform some specific health check
			return ...
		}

	}
----

Spring Boot provides a
{sc-spring-boot-actuator}/health/DataSourceHealthIndicator.{sc-ext}[`DataSourceHealthIndicator`]
implementation that attempts a simple database test (reusing the validation query set on the data
source, if any) as well as implementations for Redis, MongoDB and RabbitMQ. Spring Boot adds the
`HealthIndicator` instances automatically if beans of type `DataSource`, `MongoTemplate`,
`RedisConnectionFactory`, and `RabbitTemplate` respectively are present in the
`ApplicationContext`. A health indicator that checks free disk space is also provided.

Besides implementing custom a `HealthIndicator` type and using out-of-box {sc-spring-boot-actuator}/health/Status.{sc-ext}[`Status`]
types, it is also possible to introduce custom `Status` types for different or more complex system
states. In that case a custom implementation of the {sc-spring-boot-actuator}/health/HealthAggregator.{sc-ext}[`HealthAggregator`]
interface needs to be provided or the default implementation has to be configured using the
`health.status.order` configuration property.

Assuming a new `Status` with code `FATAL` is being used in one of your `HealthIndicator`
implementations. To configure the severity or order add the following to your application properties:
`health.status.order: FATAL, DOWN, UNKNOWN, UP`.



[[production-ready-application-info]]
=== Custom application info information
You can customize the data exposed by the `info` endpoint by setting `info.*` Spring
properties. All `Environment` properties under the info key will be automatically
exposed. For example, you could add the following to your `application.properties`:

[source,properties,indent=0]
----
	info.app.name=MyService
	info.app.description=My awesome service
	info.app.version=1.0.0
----



[[production-ready-application-info-automatic-expansion]]
==== Automatically expand info properties at build time
Rather than hardcoding some properties that are also specified in your project's build
configuration, you can automatically expand info properties using the existing build
configuration instead. This is possible in both Maven and Gradle.



[[production-ready-application-info-automatic-expansion-maven]]
===== Automatic property expansion using Maven
You can automatically expand info properties from the Maven project using resource
filtering. In your `pom.xml` you have (inside the `<build/>` element):

[source,xml,indent=0]
----
    <resources>
        <resource>
            <directory>src/main/resources</directory>
            <filtering>true</filtering>
        </resource>
    </resources>
----

You can then refer to your Maven '`project properties`' via placeholders, e.g.

[source,properties,indent=0]
----
	project.artifactId=myproject
	project.name=Demo
	project.version=X.X.X.X
	project.description=Demo project for info endpoint
	info.build.artifact=${project.artifactId}
	info.build.name=${project.name}
	info.build.description=${project.description}
	info.build.version=${project.version}
----

NOTE: In the above example we used `project.*` to set some values to be used as
fallbacks if the Maven resource filtering has not been switched on for some reason.



[[production-ready-application-info-automatic-expansion-gradle]]
===== Automatic property expansion using Gradle
You can automatically expand info properties from the Gradle project by configuring
the Java plugin's `processResources` task to do so:

[source,groovy,indent=0]
----
	processResources {
		expand(project.properties)
	}
----

You can then refer to your Gradle project's properties via placeholders, e.g.

[source,properties,indent=0]
----
	info.build.name=${name}
	info.build.description=${description}
	info.build.version=${version}
----



[[production-ready-git-commit-information]]
==== Git commit information
Another useful feature of the `info` endpoint is its ability to publish information
about the state of your `git` source code repository when the project was built. If a
`git.properties` file is contained in your jar the `git.branch` and `git.commit`
properties will be loaded.

For Maven users the `spring-boot-starter-parent` POM includes a pre-configured plugin to
generate a `git.properties` file. Simply add the following declaration to your POM:

[source,xml,indent=0]
----
	<build>
		<plugins>
			<plugin>
				<groupId>pl.project13.maven</groupId>
				<artifactId>git-commit-id-plugin</artifactId>
			</plugin>
		</plugins>
	</build>
----

A similar https://github.com/ajoberstar/gradle-git[`gradle-git`] plugin is also available
for Gradle users, although a little more work is required to generate the properties file.



[[production-ready-monitoring]]
== Monitoring and management over HTTP
If you are developing a Spring MVC application, Spring Boot Actuator will auto-configure
all non-sensitive endpoints to be exposed over HTTP. The default convention is to use the
`id` of the endpoint as the URL path. For example, `health` is exposed as `/health`.



[[production-ready-sensitive-endpoints]]
=== Exposing sensitive endpoints
If you use '`Spring Security`' sensitive endpoints will be exposed over HTTP, but also
protected. By default '`basic`' authentication will be used with the username `user`
and a generated password (which is printed on the console when the application starts).

TIP: Generated passwords are logged as the application starts. Search for '`Using default
security password`'.

You can use Spring properties to change the username and password and to change the
security role required to access the endpoints. For example, you might set the following
in your `application.properties`:

[source,properties,indent=0]
----
	security.user.name=admin
	security.user.password=secret
	management.security.role=SUPERUSER
----



[[production-ready-customizing-management-server-context-path]]
=== Customizing the management server context path
Sometimes it is useful to group all management endpoints under a single path. For example,
your application might already use `/info` for another purpose. You can use the
`management.contextPath` property to set a prefix for your management endpoint:

[source,properties,indent=0]
----
	management.context-path=/manage
----

The `application.properties` example above will change the endpoint from `/{id}` to
`/manage/{id}` (e.g. `/manage/info`).



[[production-ready-customizing-management-server-port]]
=== Customizing the management server port
Exposing management endpoints using the default HTTP port is a sensible choice for cloud
based deployments. If, however, your application runs inside your own data center you
may prefer to expose endpoints using a different HTTP port.

The `management.port` property can be used to change the HTTP port.

[source,properties,indent=0]
----
	management.port=8081
----

Since your management port is often protected by a firewall, and not exposed to the public
you might not need security on the management endpoints, even if your main application is
secure. In that case you will have Spring Security on the classpath, and you can disable
management security like this:

[source,properties,indent=0]
----
	management.security.enabled=false
----

(If you don't have Spring Security on the classpath then there is no need to explicitly
disable the management security in this way, and it might even break the application.)



[[production-ready-customizing-management-server-address]]
=== Customizing the management server address
You can customize the address that the management endpoints are available on by
setting the `management.address` property. This can be useful if you want to
listen only on an internal or ops-facing network, or to only listen for connections from
`localhost`.

NOTE: You can only listen on a different address if the port is different to the
main server port.

Here is an example `application.properties` that will not allow remote management
connections:

[source,properties,indent=0]
----
	management.port=8081
	management.address=127.0.0.1
----



[[production-ready-disabling-http-endpoints]]
=== Disabling HTTP endpoints
If you don't want to expose endpoints over HTTP you can set the management port to `-1`:

[source,properties,indent=0]
----
	management.port=-1
----



[[production-ready-jmx]]
== Monitoring and management over JMX
Java Management Extensions (JMX) provide a standard mechanism to monitor and manage
applications. By default Spring Boot will expose management endpoints as JMX MBeans
under the `org.springframework.boot` domain.



[[production-ready-custom-mbean-names]]
=== Customizing MBean names
The name of the MBean is usually generated from the `id` of the endpoint. For example
the `health` endpoint is exposed as `org.springframework.boot/Endpoint/HealthEndpoint`.

If your application contains more than one Spring `ApplicationContext` you may find that
names clash. To solve this problem you can set the `endpoints.jmx.uniqueNames` property
to `true` so that MBean names are always unique.

You can also customize the JMX domain under which endpoints are exposed. Here is an
example `application.properties`:

[source,properties,indent=0]
----
	endpoints.jmx.domain=myapp
	endpoints.jmx.uniqueNames=true
----



[[production-ready-disable-jmx-endpoints]]
=== Disabling JMX endpoints
If you don't want to expose endpoints over JMX you can set the `spring.jmx.enabled`
property to `false`:

[source,properties,indent=0]
----
	spring.jmx.enabled=false
----



[[production-ready-jolokia]]
=== Using Jolokia for JMX over HTTP
Jolokia is a JMX-HTTP bridge giving an alternative method of accessing JMX beans. To
use Jolokia, simply include a dependency to `org.jolokia:jolokia-core`. For example,
using Maven you would add the following:

[source,xml,indent=0]
----
	<dependency>
		<groupId>org.jolokia</groupId>
		<artifactId>jolokia-core</artifactId>
 	</dependency>
----

Jolokia can then be accessed using `/jolokia` on your management HTTP server.



[[production-ready-customizing-jolokia]]
==== Customizing Jolokia
Jolokia has a number of settings that you would traditionally configure using servlet
parameters. With Spring Boot you can use your `application.properties`, simply prefix the
parameter with `jolokia.config.`:

[source,properties,indent=0]
----
	jolokia.config.debug=true
----



[[production-ready-disabling-jolokia]]
==== Disabling Jolokia
If you are using Jolokia but you don't want Spring Boot to configure it, simply set the
`endpoints.jolokia.enabled` property to `false`:

[source,properties,indent=0]
----
	endpoints.jolokia.enabled=false
----



[[production-ready-remote-shell]]
== Monitoring and management using a remote shell
Spring Boot supports an integrated Java shell called '`CRaSH`'. You can use CRaSH to
`ssh` or `telnet` into your running application. To enable remote shell support add a
dependency to `spring-boot-starter-remote-shell`:

[source,xml,indent=0]
----
	<dependency>
		<groupId>org.springframework.boot</groupId>
		<artifactId>spring-boot-starter-remote-shell</artifactId>
 	</dependency>
----

TIP: If you want to also enable telnet access your will additionally need a dependency
on `org.crsh:crsh.shell.telnet`.



[[production-ready-connecting-to-the-remote-shell]]
=== Connecting to the remote shell
By default the remote shell will listen for connections on port `2000`. The default user
is `user` and the default password will be randomly generated and displayed in the log
output. If your application is using Spring Security, the shell will use
<<boot-features-security, the same configuration>> by default. If not, a simple
authentication will be applied and you should see a message like this:

[indent=0]
----
	Using default password for shell access: ec03e16c-4cf4-49ee-b745-7c8255c1dd7e
----

Linux and OSX users can use `ssh` to connect to the remote shell, Windows users can
download and install http://www.putty.org/[PuTTY].

[indent=0,subs="attributes"]
----
	$ ssh -p 2000 user@localhost

	user@localhost's password:
	  .   ____          _            __ _ _
	 /\\ / ___'_ __ _ _(_)_ __  __ _ \ \ \ \
	( ( )\___ | '_ | '_| | '_ \/ _` | \ \ \ \
	 \\/  ___)| |_)| | | | | || (_| |  ) ) ) )
	  '  |____| .__|_| |_|_| |_\__, | / / / /
	 =========|_|==============|___/=/_/_/_/
	 :: Spring Boot ::  (v{spring-boot-version}) on myhost
----

Type `help` for a list of commands. Spring boot provides `metrics`, `beans`, `autoconfig`
and `endpoint` commands.



[[production-ready-remote-shell-credentials]]
==== Remote shell credentials
You can use the `shell.auth.simple.user.name` and `shell.auth.simple.user.password` properties
to configure custom connection credentials. It is also possible to use a
'`Spring Security`' `AuthenticationManager` to handle login duties. See the
{dc-spring-boot-actuator}/autoconfigure/CrshAutoConfiguration.{dc-ext}[`CrshAutoConfiguration`]
and {dc-spring-boot-actuator}/autoconfigure/ShellProperties.{dc-ext}[`ShellProperties`]
Javadoc for full details.



[[production-ready-extending-the-remote-shell]]
=== Extending the remote shell
The remote shell can be extended in a number of interesting ways.



[[production-ready-remote-commands]]
==== Remote shell commands
You can write additional shell commands using Groovy or Java (see the CRaSH documentation
for details). By default Spring Boot will search for commands in the following locations:

* `classpath*:/commands/**`
* `classpath*:/crash/commands/**`

TIP: You can change the search path by settings a `shell.commandPathPatterns` property.

Here is a simple '`hello world`' command that could be loaded from
`src/main/resources/commands/hello.groovy`

[source,groovy,indent=0]
----
	package commands

	import org.crsh.cli.Usage
	import org.crsh.cli.Command

	class hello {

		@Usage("Say Hello")
		@Command
		def main(InvocationContext context) {
			return "Hello"
		}

	}
----

Spring Boot adds some additional attributes to `InvocationContext` that you can access
from your command:

[cols="2,3"]
|===
| Attribute Name | Description

|`spring.boot.version`
|The version of Spring Boot

|`spring.version`
|The version of the core Spring Framework

|`spring.beanfactory`
|Access to the Spring `BeanFactory`

|`spring.environment`
|Access to the Spring `Environment`
|===



[[production-ready-remote-shell-plugins]]
==== Remote shell plugins
In addition to new commands, it is also possible to extend other CRaSH shell features.
All Spring Beans that extends `org.crsh.plugin.CRaSHPlugin` will be automatically
registered with the shell.

For more information please refer to the http://www.crashub.org/[CRaSH reference
documentation].



[[production-ready-metrics]]
== Metrics
<<<<<<< HEAD
Spring Boot Actuator includes a metrics service with ``gauge'' and ``counter'' support.
A ``gauge'' records a single value; and a ``counter'' records a delta (an increment or
decrement). Spring Boot Actuator also provides a
{sc-spring-boot-actuator}/endpoint/PublicMetrics.{sc-ext}[`PublicMetrics`] interface that
you can implement to expose metrics that you cannot record via one of those two
mechanisms. Look at {sc-spring-boot-actuator}/endpoint/SystemPublicMetrics.{sc-ext}[`SystemPublicMetrics`]
for an example.

Metrics for all HTTP requests are automatically recorded, so if you hit the `metrics`
endpoint you should see a response similar to this:
=======
Spring Boot Actuator includes a metrics service with '`gauge`' and '`counter`' support.
A '`gauge`' records a single value; and a '`counter`' records a delta (an increment or
decrement). Metrics for all HTTP requests are automatically recorded, so if you hit the
`metrics` endpoint should should see a response similar to this:
>>>>>>> 6a503d5c

[source,json,indent=0]
----
	{
		"counter.status.200.root": 20,
		"counter.status.200.metrics": 3,
		"counter.status.200.star-star": 5,
		"counter.status.401.root": 4,
		"gauge.response.star-star": 6,
		"gauge.response.root": 2,
		"gauge.response.metrics": 3,
		"classes": 5808,
		"classes.loaded": 5808,
		"classes.unloaded": 0,
		"heap": 3728384,
		"heap.committed": 986624,
		"heap.init": 262144,
		"heap.used": 52765,
		"mem": 986624,
		"mem.free": 933858,
		"processors": 8,
		"threads": 15,
		"threads.daemon": 11,
		"threads.peak": 15,
		"uptime": 494836,
		"instance.uptime": 489782,
		"datasource.primary.active": 5,
		"datasource.primary.usage": 0.25
	}
----

Here we can see basic `memory`, `heap`, `class loading`, `processor` and `thread pool`
information along with some HTTP metrics. In this instance the `root` ('`/`') and `/metrics`
URLs have returned `HTTP 200` responses `20` and `3` times respectively. It also appears
that the `root` URL returned `HTTP 401` (unauthorized) `4` times. The double asterix (`star-star`)
comes from a request matched by Spring MVC as `/**` (normally a static resource).

The `gauge` shows the last response time for a request. So the last request to `root` took
`2ms` to respond and the last to `/metrics` took `3ms`.

NOTE: In this example we are actually accessing the endpoint over HTTP using the
`/metrics` URL, this explains why `metrics` appears in the response.



[[production-ready-datasource-metrics]]
=== DataSource metrics
The following metrics are exposed for each supported `DataSource` defined in your
application:

* The maximum number connections (`datasource.xxx.max`).
* The minimum number of connections (`datasource.xxx.min`).
* The number of active connections (`datasource.xxx.active`)
* The current usage of the connection pool (`datasource.xxx.usage`).

All data source metrics share the `datasource.` prefix. The prefix is further qualified
for each data source:

* If the data source is the primary data source (that is either the only available data
  source or the one flagged `@Primary` amongst the existing ones), the prefix is
  `datasource.primary`.
* If the data source bean name ends with `dataSource`, the prefix is the name of the bean
  without `dataSource` (i.e. `datasource.batch` for `batchDataSource`).
* In all other cases, the name of the bean is used.

It is possible to override part or all of those defaults by registering a bean with a
customized version of `DataSourcePublicMetrics`. By default, Spring Boot provides metadata
for all  supported datasources; you can add additional `DataSourcePoolMetadataProvider`
beans if your favorite data source isn't supported out of the box. See
`DataSourcePoolMetadataProvidersConfiguration` for examples.



[[production-ready-recording-metrics]]
=== Recording your own metrics
To record your own metrics inject a
{sc-spring-boot-actuator}/metrics/CounterService.{sc-ext}[`CounterService`] and/or
{sc-spring-boot-actuator}/metrics/GaugeService.{sc-ext}[`GaugeService`] into
your bean. The `CounterService` exposes `increment`, `decrement` and `reset` methods; the
`GaugeService` provides a `submit` method.

Here is a simple example that counts the number of times that a method is invoked:

[source,java,indent=0]
----
	import org.springframework.beans.factory.annotation.Autowired;
	import org.springframework.boot.actuate.metrics.CounterService;
	import org.springframework.stereotype.Service;

	@Service
	public class MyService {

		private final CounterService counterService;

		@Autowired
		public MyService(CounterService counterService) {
			this.counterService = counterService;
		}

		public void exampleMethod() {
			this.counterService.increment("services.system.myservice.invoked");
		}

	}
----

TIP: You can use any string as a metric name but you should follow guidelines of your chosen
store/graphing technology. Some good guidelines for Graphite are available on
http://matt.aimonetti.net/posts/2013/06/26/practical-guide-to-graphite-monitoring/[Matt Aimonetti's Blog].



[[production-ready-public-metrics]]
=== Adding your own public metrics
To add additional metrics that are computed every time the metrics endpoint is invoked,
simply register additional `PublicMetrics` implementation bean(s). By default, all such
beans are gathered by the endpoint. You can easily change that by defining your own
`MetricsEndpoint`.



[[production-ready-metric-repositories]]
=== Metric repositories
Metric service implementations are usually bound to a
{sc-spring-boot-actuator}/metrics/repository/MetricRepository.{sc-ext}[`MetricRepository`].
A `MetricRepository` is responsible for storing and retrieving metric information. Spring
Boot provides an `InMemoryMetricRepository` and a `RedisMetricRepository` out of the
box (the in-memory repository is the default) but you can also write your own. The
`MetricRepository` interface is actually composed of higher level `MetricReader` and
`MetricWriter` interfaces. For full details refer to the
{dc-spring-boot-actuator}/metrics/repository/MetricRepository.{dc-ext}[Javadoc].

There's nothing to stop you hooking a `MetricRepository` with back-end storage directly
into your app, but we recommend using the default `InMemoryMetricRepository`
(possibly with a custom `Map` instance if you are worried about heap usage) and
populating a back-end repository through a scheduled export job. In that way you get
some buffering in memory of the metric values and you can reduce the network
chatter by exporting less frequently or in batches. Spring Boot provides
an `Exporter` interface and a few basic implementations for you to get started with that.


[[production-ready-code-hale-metrics]]
=== Coda Hale Metrics
User of the http://metrics.codahale.com/[Coda Hale '`Metrics`' library] will automatically
find that Spring Boot metrics are published to `com.codahale.metrics.MetricRegistry`. A
default `com.codahale.metrics.MetricRegistry` Spring bean will be created when you declare
a dependency to the `com.codahale.metrics:metrics-core` library; you can also register you
own `@Bean` instance if you need customizations.

Users can create Coda Hale metrics by prefixing their metric names with the appropriate
type (e.g. `histogram.\*`, `meter.\*`).



[[production-ready-metrics-message-channel-integration]]
=== Message channel integration
If the '`Spring Messaging`' jar is on your classpath a `MessageChannel` called
`metricsChannel` is automatically created (unless one already exists). All metric update
events are additionally published as '`messages`' on that channel. Additional analysis or
actions can be taken by clients subscribing to that channel.



[[production-ready-auditing]]
== Auditing
Spring Boot Actuator has a flexible audit framework that will publish events once Spring
Security is in play ('`authentication success`', '`failure`' and '`access denied`'
exceptions by default). This can be very useful for reporting, and also to implement a
lock-out policy based on authentication failures.

You can also choose to use the audit services for your own business events. To do that
you can either inject the existing `AuditEventRepository` into your own components and
use that directly, or you can simply publish `AuditApplicationEvent` via the Spring
`ApplicationEventPublisher` (using `ApplicationEventPublisherAware`).



[[production-ready-tracing]]
== Tracing
Tracing is automatically enabled for all HTTP requests. You can view the `trace` endpoint
and obtain basic information about the last few requests:

[source,json,indent=0]
----
	[{
		"timestamp": 1394343677415,
		"info": {
			"method": "GET",
			"path": "/trace",
			"headers": {
				"request": {
					"Accept": "text/html,application/xhtml+xml,application/xml;q=0.9,*/*;q=0.8",
					"Connection": "keep-alive",
					"Accept-Encoding": "gzip, deflate",
					"User-Agent": "Mozilla/5.0 Gecko/Firefox",
					"Accept-Language": "en-US,en;q=0.5",
					"Cookie": "_ga=GA1.1.827067509.1390890128; ..."
					"Authorization": "Basic ...",
					"Host": "localhost:8080"
				},
				"response": {
					"Strict-Transport-Security": "max-age=31536000 ; includeSubDomains",
					"X-Application-Context": "application:8080",
					"Content-Type": "application/json;charset=UTF-8",
					"status": "200"
				}
			}
		}
	},{
		"timestamp": 1394343684465,
		...
    }]
----



[[production-ready-custom-tracing]]
=== Custom tracing
If you need to trace additional events you can inject a
{sc-spring-boot-actuator}/trace/TraceRepository.{sc-ext}[`TraceRepository`] into your
Spring Beans. The `add` method accepts a single `Map` structure that will be converted to
JSON and logged.

By default an `InMemoryTraceRepository` will be used that stores the last 100 events. You
can define your own instance of the `InMemoryTraceRepository` bean if you need to expand
the capacity. You can also create your own alternative `TraceRepository` implementation
if needed.


[[production-ready-process-monitoring]]
== Process monitoring
In Spring Boot Actuator you can find a couple of classes to create files that are useful
for process monitoring:

* `ApplicationPidFileWriter` creates a file containing the application PID (by default in
  the application directory with the file name `application.pid`).
* `EmbeddedServerPortFileWriter` creates a file (or files) containing the ports of the
  embedded server (by default in the application directory with the file name
  `application.port`).

These writers are not activated by default, but you can enable them in one of the ways
described below.



[[production-ready-process-monitoring-configuration]]
=== Extend configuration
In `META-INF/spring.factories` file you have to activate the listener(s):

[indent=0]
----
	org.springframework.context.ApplicationListener=\
	org.springframework.boot.actuate.system.ApplicationPidFileWriter,
	org.springframework.boot.actuate.system.EmbeddedServerPortFileWriter
----



[[production-ready-process-monitoring-programmatically]]
=== Programmatically
You can also activate a listener by invoking the `SpringApplication.addListeners(...)`
method and passing the appropriate `Writer` object. This method also allows you to
customize file name and path via the `Writer` constructor.



[[production-ready-whats-next]]
== What to read next
If you want to explore some of the concepts discussed in this chapter, you can take a
look at the actuator {github-code}/spring-boot-samples[sample applications]. You also
might want to read about graphing tools such as http://graphite.wikidot.com/[Graphite].

Otherwise, you can continue on, to read about <<cloud-deployment.adoc#cloud-deployment,
'`cloud deployment options`'>> or jump ahead
for some in depth information about Spring Boot's
'<<build-tool-plugins.adoc#build-tool-plugins, build tool plugins>>'.<|MERGE_RESOLUTION|>--- conflicted
+++ resolved
@@ -615,9 +615,8 @@
 
 [[production-ready-metrics]]
 == Metrics
-<<<<<<< HEAD
-Spring Boot Actuator includes a metrics service with ``gauge'' and ``counter'' support.
-A ``gauge'' records a single value; and a ``counter'' records a delta (an increment or
+Spring Boot Actuator includes a metrics service with '`gauge`' and '`counter`' support.
+A '`gauge`' records a single value; and a '`counter`' records a delta (an increment or
 decrement). Spring Boot Actuator also provides a
 {sc-spring-boot-actuator}/endpoint/PublicMetrics.{sc-ext}[`PublicMetrics`] interface that
 you can implement to expose metrics that you cannot record via one of those two
@@ -626,12 +625,6 @@
 
 Metrics for all HTTP requests are automatically recorded, so if you hit the `metrics`
 endpoint you should see a response similar to this:
-=======
-Spring Boot Actuator includes a metrics service with '`gauge`' and '`counter`' support.
-A '`gauge`' records a single value; and a '`counter`' records a delta (an increment or
-decrement). Metrics for all HTTP requests are automatically recorded, so if you hit the
-`metrics` endpoint should should see a response similar to this:
->>>>>>> 6a503d5c
 
 [source,json,indent=0]
 ----
