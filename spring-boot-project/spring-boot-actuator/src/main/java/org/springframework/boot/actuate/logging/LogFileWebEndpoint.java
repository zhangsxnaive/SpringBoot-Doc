/*
 * Copyright 2012-2019 the original author or authors.
 *
 * Licensed under the Apache License, Version 2.0 (the "License");
 * you may not use this file except in compliance with the License.
 * You may obtain a copy of the License at
 *
 *      https://www.apache.org/licenses/LICENSE-2.0
 *
 * Unless required by applicable law or agreed to in writing, software
 * distributed under the License is distributed on an "AS IS" BASIS,
 * WITHOUT WARRANTIES OR CONDITIONS OF ANY KIND, either express or implied.
 * See the License for the specific language governing permissions and
 * limitations under the License.
 */

package org.springframework.boot.actuate.logging;

import java.io.File;

import org.apache.commons.logging.Log;
import org.apache.commons.logging.LogFactory;

import org.springframework.boot.actuate.endpoint.annotation.Endpoint;
import org.springframework.boot.actuate.endpoint.annotation.ReadOperation;
import org.springframework.boot.actuate.endpoint.web.annotation.WebEndpoint;
import org.springframework.boot.logging.LogFile;
import org.springframework.core.io.FileSystemResource;
import org.springframework.core.io.Resource;

/**
 * Web {@link Endpoint @Endpoint} that provides access to an application's log file.
 *
 * @author Johannes Edmeier
 * @author Phillip Webb
 * @author Andy Wilkinson
 * @since 2.0.0
 */
@WebEndpoint(id = "logfile")
public class LogFileWebEndpoint {

	private static final Log logger = LogFactory.getLog(LogFileWebEndpoint.class);

	private File externalFile;

	private final LogFile logFile;

	public LogFileWebEndpoint(LogFile logFile, File externalFile) {
		this.externalFile = externalFile;
		this.logFile = logFile;
	}

	@ReadOperation(produces = "text/plain; charset=UTF-8")
	public Resource logFile() {
		Resource logFileResource = getLogFileResource();
		if (logFileResource == null || !logFileResource.isReadable()) {
			return null;
		}
		return logFileResource;
	}

	private Resource getLogFileResource() {
		if (this.externalFile != null) {
			return new FileSystemResource(this.externalFile);
		}
<<<<<<< HEAD
		LogFile logFile = LogFile.get(this.environment);
		if (logFile == null) {
			logger.debug("Missing 'logging.file.name' or 'logging.file.path' properties");
=======
		if (this.logFile == null) {
			logger.debug("Missing 'logging.file' or 'logging.path' properties");
>>>>>>> 773dda3d
			return null;
		}
		return new FileSystemResource(this.logFile.toString());
	}

}<|MERGE_RESOLUTION|>--- conflicted
+++ resolved
@@ -63,14 +63,8 @@
 		if (this.externalFile != null) {
 			return new FileSystemResource(this.externalFile);
 		}
-<<<<<<< HEAD
-		LogFile logFile = LogFile.get(this.environment);
-		if (logFile == null) {
+		if (this.logFile == null) {
 			logger.debug("Missing 'logging.file.name' or 'logging.file.path' properties");
-=======
-		if (this.logFile == null) {
-			logger.debug("Missing 'logging.file' or 'logging.path' properties");
->>>>>>> 773dda3d
 			return null;
 		}
 		return new FileSystemResource(this.logFile.toString());
