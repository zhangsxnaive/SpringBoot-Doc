/*
 * Copyright 2012-2019 the original author or authors.
 *
 * Licensed under the Apache License, Version 2.0 (the "License");
 * you may not use this file except in compliance with the License.
 * You may obtain a copy of the License at
 *
 *      https://www.apache.org/licenses/LICENSE-2.0
 *
 * Unless required by applicable law or agreed to in writing, software
 * distributed under the License is distributed on an "AS IS" BASIS,
 * WITHOUT WARRANTIES OR CONDITIONS OF ANY KIND, either express or implied.
 * See the License for the specific language governing permissions and
 * limitations under the License.
 */

package org.springframework.boot.autoconfigure.jdbc;

import java.io.IOException;
import java.sql.SQLException;
import java.util.Arrays;
import java.util.Comparator;
import java.util.Random;
import java.util.UUID;

import javax.sql.DataSource;

import com.zaxxer.hikari.HikariDataSource;
import org.junit.jupiter.api.Test;

import org.springframework.beans.factory.BeanCreationException;
import org.springframework.boot.autoconfigure.AutoConfigurations;
import org.springframework.boot.test.context.assertj.AssertableApplicationContext;
import org.springframework.boot.test.context.runner.ApplicationContextRunner;
import org.springframework.boot.test.context.runner.ContextConsumer;
import org.springframework.context.annotation.AnnotationConfigApplicationContext;
import org.springframework.context.annotation.Bean;
import org.springframework.context.annotation.Configuration;
import org.springframework.core.io.DefaultResourceLoader;
import org.springframework.core.io.Resource;
import org.springframework.core.io.ResourceLoader;
import org.springframework.core.io.support.ResourcePatternResolver;
import org.springframework.core.io.support.ResourcePatternUtils;
import org.springframework.jdbc.BadSqlGrammarException;
import org.springframework.jdbc.core.JdbcOperations;
import org.springframework.jdbc.core.JdbcTemplate;
import org.springframework.util.ClassUtils;

import static org.assertj.core.api.Assertions.assertThat;
import static org.assertj.core.api.Assertions.assertThatExceptionOfType;

/**
 * Tests for {@link DataSourceInitializerInvoker}.
 *
 * @author Dave Syer
 * @author Stephane Nicoll
 */
public class DataSourceInitializerInvokerTests {

	private ApplicationContextRunner contextRunner = new ApplicationContextRunner()
			.withConfiguration(AutoConfigurations.of(DataSourceAutoConfiguration.class))
			.withPropertyValues("spring.datasource.initialization-mode=never",
					"spring.datasource.url:jdbc:hsqldb:mem:init-" + UUID.randomUUID());

	@Test
	public void dataSourceInitialized() {
		this.contextRunner.withPropertyValues("spring.datasource.initialization-mode:always").run((context) -> {
			assertThat(context).hasSingleBean(DataSource.class);
			DataSource dataSource = context.getBean(DataSource.class);
			assertThat(dataSource).isInstanceOf(HikariDataSource.class);
			assertDataSourceIsInitialized(dataSource);
		});
	}

	@Test
	public void initializationAppliesToCustomDataSource() {
		this.contextRunner.withUserConfiguration(OneDataSource.class)
				.withPropertyValues("spring.datasource.initialization-mode:always").run((context) -> {
					assertThat(context).hasSingleBean(DataSource.class);
					assertDataSourceIsInitialized(context.getBean(DataSource.class));
				});
	}

	private void assertDataSourceIsInitialized(DataSource dataSource) {
		JdbcOperations template = new JdbcTemplate(dataSource);
		assertThat(template.queryForObject("SELECT COUNT(*) from BAR", Integer.class)).isEqualTo(1);
	}

	@Test
	public void dataSourceInitializedWithExplicitScript() {
		this.contextRunner.withPropertyValues("spring.datasource.initialization-mode:always",
				"spring.datasource.schema:" + getRelativeLocationFor("schema.sql"),
				"spring.datasource.data:" + getRelativeLocationFor("data.sql")).run((context) -> {
					DataSource dataSource = context.getBean(DataSource.class);
					assertThat(dataSource).isInstanceOf(HikariDataSource.class);
					assertThat(dataSource).isNotNull();
					JdbcOperations template = new JdbcTemplate(dataSource);
					assertThat(template.queryForObject("SELECT COUNT(*) from FOO", Integer.class)).isEqualTo(1);
				});
	}

	@Test
	public void dataSourceInitializedWithMultipleScripts() {
		this.contextRunner.withPropertyValues("spring.datasource.initialization-mode:always",
				"spring.datasource.schema:" + getRelativeLocationFor("schema.sql") + ","
						+ getRelativeLocationFor("another.sql"),
				"spring.datasource.data:" + getRelativeLocationFor("data.sql")).run((context) -> {
					DataSource dataSource = context.getBean(DataSource.class);
					assertThat(dataSource).isInstanceOf(HikariDataSource.class);
					assertThat(dataSource).isNotNull();
					JdbcOperations template = new JdbcTemplate(dataSource);
					assertThat(template.queryForObject("SELECT COUNT(*) from FOO", Integer.class)).isEqualTo(1);
					assertThat(template.queryForObject("SELECT COUNT(*) from SPAM", Integer.class)).isEqualTo(0);
				});
	}

	@Test
	public void dataSourceInitializedWithExplicitSqlScriptEncoding() {
		this.contextRunner.withPropertyValues("spring.datasource.initialization-mode:always",
				"spring.datasource.sqlScriptEncoding:UTF-8",
				"spring.datasource.schema:" + getRelativeLocationFor("encoding-schema.sql"),
				"spring.datasource.data:" + getRelativeLocationFor("encoding-data.sql")).run((context) -> {
					DataSource dataSource = context.getBean(DataSource.class);
					assertThat(dataSource).isInstanceOf(HikariDataSource.class);
					assertThat(dataSource).isNotNull();
					JdbcOperations template = new JdbcTemplate(dataSource);
					assertThat(template.queryForObject("SELECT COUNT(*) from BAR", Integer.class)).isEqualTo(2);
					assertThat(template.queryForObject("SELECT name from BAR WHERE id=1", String.class))
							.isEqualTo("bar");
					assertThat(template.queryForObject("SELECT name from BAR WHERE id=2", String.class))
							.isEqualTo("ばー");
				});
	}

	@Test
	public void initializationDisabled() {
		this.contextRunner.run(assertInitializationIsDisabled());
	}

	@Test
	public void initializationDoesNotApplyWithSeveralDataSources() {
		this.contextRunner.withUserConfiguration(TwoDataSources.class)
				.withPropertyValues("spring.datasource.initialization-mode:always").run((context) -> {
					assertThat(context.getBeanNamesForType(DataSource.class)).hasSize(2);
					assertDataSourceNotInitialized(context.getBean("oneDataSource", DataSource.class));
					assertDataSourceNotInitialized(context.getBean("twoDataSource", DataSource.class));
				});
	}

	private ContextConsumer<AssertableApplicationContext> assertInitializationIsDisabled() {
		return (context) -> {
			assertThat(context).hasSingleBean(DataSource.class);
			DataSource dataSource = context.getBean(DataSource.class);
			context.publishEvent(new DataSourceSchemaCreatedEvent(dataSource));
			assertDataSourceNotInitialized(dataSource);
		};
	}

	private void assertDataSourceNotInitialized(DataSource dataSource) {
		JdbcOperations template = new JdbcTemplate(dataSource);
		assertThatExceptionOfType(BadSqlGrammarException.class)
				.isThrownBy(() -> template.queryForObject("SELECT COUNT(*) from BAR", Integer.class))
				.satisfies((ex) -> {
					SQLException sqlException = ex.getSQLException();
					int expectedCode = -5501; // user lacks privilege or object not found
					assertThat(sqlException.getErrorCode()).isEqualTo(expectedCode);
				});
	}

	@Test
	public void dataSourceInitializedWithSchemaCredentials() {
		this.contextRunner
				.withPropertyValues("spring.datasource.initialization-mode:always",
						"spring.datasource.sqlScriptEncoding:UTF-8",
						"spring.datasource.schema:" + getRelativeLocationFor("encoding-schema.sql"),
						"spring.datasource.data:" + getRelativeLocationFor("encoding-data.sql"),
						"spring.datasource.schema-username:admin", "spring.datasource.schema-password:admin")
				.run((context) -> {
					assertThat(context).hasFailed();
					assertThat(context.getStartupFailure()).isInstanceOf(BeanCreationException.class);
				});
	}

	@Test
	public void dataSourceInitializedWithDataCredentials() {
		this.contextRunner
				.withPropertyValues("spring.datasource.initialization-mode:always",
						"spring.datasource.sqlScriptEncoding:UTF-8",
						"spring.datasource.schema:" + getRelativeLocationFor("encoding-schema.sql"),
						"spring.datasource.data:" + getRelativeLocationFor("encoding-data.sql"),
						"spring.datasource.data-username:admin", "spring.datasource.data-password:admin")
				.run((context) -> {
					assertThat(context).hasFailed();
					assertThat(context.getStartupFailure()).isInstanceOf(BeanCreationException.class);
				});
	}

	@Test
	public void multipleScriptsAppliedInLexicalOrder() {
		new ApplicationContextRunner(() -> {
			AnnotationConfigApplicationContext context = new AnnotationConfigApplicationContext();
			context.setResourceLoader(new ReverseOrderResourceLoader(new DefaultResourceLoader()));
			return context;
		}).withConfiguration(AutoConfigurations.of(DataSourceAutoConfiguration.class))
				.withPropertyValues("spring.datasource.initialization-mode=always",
<<<<<<< HEAD
						"spring.datasource.url:jdbc:hsqldb:mem:testdb-"
								+ new Random().nextInt(),
						"spring.datasource.schema:classpath*:"
								+ getRelativeLocationFor("lexical-schema-*.sql"),
						"spring.datasource.data:classpath*:"
								+ getRelativeLocationFor("data.sql"))
=======
						"spring.datasource.url:jdbc:hsqldb:mem:testdb-" + new Random().nextInt(),
						"spring.datasource.schema:" + getRelativeLocationFor("lexical-schema-*.sql"),
						"spring.datasource.data:" + getRelativeLocationFor("data.sql"))
>>>>>>> 24925c3d
				.run((context) -> {
					DataSource dataSource = context.getBean(DataSource.class);
					assertThat(dataSource).isInstanceOf(HikariDataSource.class);
					assertThat(dataSource).isNotNull();
					JdbcOperations template = new JdbcTemplate(dataSource);
					assertThat(template.queryForObject("SELECT COUNT(*) from FOO", Integer.class)).isEqualTo(1);
				});
	}

	@Test
	public void testDataSourceInitializedWithInvalidSchemaResource() {
		this.contextRunner.withPropertyValues("spring.datasource.initialization-mode:always",
				"spring.datasource.schema:classpath:does/not/exist.sql").run((context) -> {
					assertThat(context).hasFailed();
					assertThat(context.getStartupFailure()).isInstanceOf(BeanCreationException.class);
					assertThat(context.getStartupFailure()).hasMessageContaining("does/not/exist.sql");
					assertThat(context.getStartupFailure()).hasMessageContaining("spring.datasource.schema");
				});
	}

	@Test
	public void dataSourceInitializedWithInvalidDataResource() {
		this.contextRunner.withPropertyValues("spring.datasource.initialization-mode:always",
				"spring.datasource.schema:" + getRelativeLocationFor("schema.sql"),
				"spring.datasource.data:classpath:does/not/exist.sql").run((context) -> {
					assertThat(context).hasFailed();
					assertThat(context.getStartupFailure()).isInstanceOf(BeanCreationException.class);
					assertThat(context.getStartupFailure()).hasMessageContaining("does/not/exist.sql");
					assertThat(context.getStartupFailure()).hasMessageContaining("spring.datasource.data");
				});
	}

	private String getRelativeLocationFor(String resource) {
		return ClassUtils.addResourcePathToPackagePath(getClass(), resource);
	}

	@Configuration(proxyBeanMethods = false)
	protected static class OneDataSource {

		@Bean
		public DataSource oneDataSource() {
			return new TestDataSource();
		}

	}

	@Configuration(proxyBeanMethods = false)
	protected static class TwoDataSources extends OneDataSource {

		@Bean
		public DataSource twoDataSource() {
			return new TestDataSource();
		}

	}

	/**
	 * {@link ResourcePatternResolver} used to ensure consistently wrong resource
	 * ordering.
	 */
	private static class ReverseOrderResourceLoader implements ResourcePatternResolver {

		private final ResourcePatternResolver resolver;

		ReverseOrderResourceLoader(ResourceLoader loader) {
			this.resolver = ResourcePatternUtils.getResourcePatternResolver(loader);
		}

		@Override
		public Resource getResource(String location) {
			return this.resolver.getResource(location);
		}

		@Override
		public ClassLoader getClassLoader() {
			return this.resolver.getClassLoader();
		}

		@Override
		public Resource[] getResources(String locationPattern) throws IOException {
			Resource[] resources = this.resolver.getResources(locationPattern);
			Arrays.sort(resources, Comparator.comparing(Resource::getFilename).reversed());
			return resources;
		}

	}

}<|MERGE_RESOLUTION|>--- conflicted
+++ resolved
@@ -203,18 +203,9 @@
 			return context;
 		}).withConfiguration(AutoConfigurations.of(DataSourceAutoConfiguration.class))
 				.withPropertyValues("spring.datasource.initialization-mode=always",
-<<<<<<< HEAD
-						"spring.datasource.url:jdbc:hsqldb:mem:testdb-"
-								+ new Random().nextInt(),
-						"spring.datasource.schema:classpath*:"
-								+ getRelativeLocationFor("lexical-schema-*.sql"),
-						"spring.datasource.data:classpath*:"
-								+ getRelativeLocationFor("data.sql"))
-=======
 						"spring.datasource.url:jdbc:hsqldb:mem:testdb-" + new Random().nextInt(),
-						"spring.datasource.schema:" + getRelativeLocationFor("lexical-schema-*.sql"),
-						"spring.datasource.data:" + getRelativeLocationFor("data.sql"))
->>>>>>> 24925c3d
+						"spring.datasource.schema:classpath*:" + getRelativeLocationFor("lexical-schema-*.sql"),
+						"spring.datasource.data:classpath*:" + getRelativeLocationFor("data.sql"))
 				.run((context) -> {
 					DataSource dataSource = context.getBean(DataSource.class);
 					assertThat(dataSource).isInstanceOf(HikariDataSource.class);
