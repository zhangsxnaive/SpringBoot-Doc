--- conflicted
+++ resolved
@@ -56,33 +56,13 @@
 	 */
 	private static final String DEFAULT_JMX_NAME = "org.springframework.boot:type=Admin,name=SpringApplication";
 
-<<<<<<< HEAD
 	@Bean
 	@ConditionalOnMissingBean
 	public SpringApplicationAdminMXBeanRegistrar springApplicationAdminRegistrar(
-			ObjectProvider<MBeanExporter> mbeanExporters, Environment environment)
-			throws MalformedObjectNameException {
+			ObjectProvider<MBeanExporter> mbeanExporters, Environment environment) throws MalformedObjectNameException {
 		String jmxName = environment.getProperty(JMX_NAME_PROPERTY, DEFAULT_JMX_NAME);
 		if (mbeanExporters != null) { // Make sure to not register that MBean twice
 			for (MBeanExporter mbeanExporter : mbeanExporters) {
-=======
-	private final Iterable<MBeanExporter> mbeanExporters;
-
-	private final Environment environment;
-
-	public SpringApplicationAdminJmxAutoConfiguration(ObjectProvider<MBeanExporter> mbeanExporters,
-			Environment environment) {
-		this.mbeanExporters = mbeanExporters;
-		this.environment = environment;
-	}
-
-	@Bean
-	@ConditionalOnMissingBean
-	public SpringApplicationAdminMXBeanRegistrar springApplicationAdminRegistrar() throws MalformedObjectNameException {
-		String jmxName = this.environment.getProperty(JMX_NAME_PROPERTY, DEFAULT_JMX_NAME);
-		if (this.mbeanExporters != null) { // Make sure to not register that MBean twice
-			for (MBeanExporter mbeanExporter : this.mbeanExporters) {
->>>>>>> 24925c3d
 				mbeanExporter.addExcludedBean(jmxName);
 			}
 		}
