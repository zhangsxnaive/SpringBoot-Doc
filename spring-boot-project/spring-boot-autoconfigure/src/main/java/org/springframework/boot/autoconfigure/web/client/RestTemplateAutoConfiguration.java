--- conflicted
+++ resolved
@@ -1,9 +1,5 @@
 /*
-<<<<<<< HEAD
- * Copyright 2012-2018 the original author or authors.
-=======
  * Copyright 2012-2019 the original author or authors.
->>>>>>> c6c139d9
  *
  * Licensed under the Apache License, Version 2.0 (the "License");
  * you may not use this file except in compliance with the License.
@@ -53,14 +49,8 @@
 
 	private final ObjectProvider<RestTemplateCustomizer> restTemplateCustomizers;
 
-<<<<<<< HEAD
-	public RestTemplateAutoConfiguration(
-			ObjectProvider<HttpMessageConverters> messageConverters,
+	public RestTemplateAutoConfiguration(ObjectProvider<HttpMessageConverters> messageConverters,
 			ObjectProvider<RestTemplateCustomizer> restTemplateCustomizers) {
-=======
-	public RestTemplateAutoConfiguration(ObjectProvider<HttpMessageConverters> messageConverters,
-			ObjectProvider<List<RestTemplateCustomizer>> restTemplateCustomizers) {
->>>>>>> c6c139d9
 		this.messageConverters = messageConverters;
 		this.restTemplateCustomizers = restTemplateCustomizers;
 	}
@@ -73,13 +63,9 @@
 		if (converters != null) {
 			builder = builder.messageConverters(converters.getConverters());
 		}
-<<<<<<< HEAD
 
-		List<RestTemplateCustomizer> customizers = this.restTemplateCustomizers
-				.orderedStream().collect(Collectors.toList());
-=======
-		List<RestTemplateCustomizer> customizers = this.restTemplateCustomizers.getIfAvailable();
->>>>>>> c6c139d9
+		List<RestTemplateCustomizer> customizers = this.restTemplateCustomizers.orderedStream()
+				.collect(Collectors.toList());
 		if (!CollectionUtils.isEmpty(customizers)) {
 			builder = builder.customizers(customizers);
 		}
