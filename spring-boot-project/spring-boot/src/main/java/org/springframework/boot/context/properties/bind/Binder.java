--- conflicted
+++ resolved
@@ -297,7 +297,6 @@
 		if (name.isEmpty()) {
 			return null;
 		}
-<<<<<<< HEAD
 		for (ConfigurationPropertySource source : context.getSources()) {
 			ConfigurationProperty property = source.getConfigurationProperty(name);
 			if (property != null) {
@@ -305,10 +304,6 @@
 			}
 		}
 		return null;
-=======
-		return context.streamSources().map((source) -> source.getConfigurationProperty(name)).filter(Objects::nonNull)
-				.findFirst().orElse(null);
->>>>>>> c6c139d9
 	}
 
 	private <T> Object bindProperty(Bindable<T> target, Context context, ConfigurationProperty property) {
@@ -319,16 +314,9 @@
 		return result;
 	}
 
-<<<<<<< HEAD
-	private Object bindBean(ConfigurationPropertyName name, Bindable<?> target,
-			BindHandler handler, Context context, boolean allowRecursiveBinding) {
-		if (containsNoDescendantOf(context.getSources(), name)
-				|| isUnbindableBean(name, target, context)) {
-=======
 	private Object bindBean(ConfigurationPropertyName name, Bindable<?> target, BindHandler handler, Context context,
 			boolean allowRecursiveBinding) {
-		if (containsNoDescendantOf(context.streamSources(), name) || isUnbindableBean(name, target, context)) {
->>>>>>> c6c139d9
+		if (containsNoDescendantOf(context.getSources(), name) || isUnbindableBean(name, target, context)) {
 			return null;
 		}
 		BeanPropertyBinder propertyBinder = (propertyName, propertyTarget) -> bind(name.append(propertyName),
@@ -343,21 +331,12 @@
 		});
 	}
 
-<<<<<<< HEAD
-	private boolean isUnbindableBean(ConfigurationPropertyName name, Bindable<?> target,
-			Context context) {
+	private boolean isUnbindableBean(ConfigurationPropertyName name, Bindable<?> target, Context context) {
 		for (ConfigurationPropertySource source : context.getSources()) {
 			if (source.containsDescendantOf(name) == ConfigurationPropertyState.PRESENT) {
 				// We know there are properties to bind so we can't bypass anything
 				return false;
 			}
-=======
-	private boolean isUnbindableBean(ConfigurationPropertyName name, Bindable<?> target, Context context) {
-		if (context.streamSources()
-				.anyMatch((s) -> s.containsDescendantOf(name) == ConfigurationPropertyState.PRESENT)) {
-			// We know there are properties to bind so we can't bypass anything
-			return false;
->>>>>>> c6c139d9
 		}
 		Class<?> resolved = target.getType().resolve(Object.class);
 		if (resolved.isPrimitive() || NON_BEAN_CLASSES.contains(resolved)) {
@@ -368,16 +347,12 @@
 
 	private boolean containsNoDescendantOf(Iterable<ConfigurationPropertySource> sources,
 			ConfigurationPropertyName name) {
-<<<<<<< HEAD
 		for (ConfigurationPropertySource source : sources) {
 			if (source.containsDescendantOf(name) != ConfigurationPropertyState.ABSENT) {
 				return false;
 			}
 		}
 		return true;
-=======
-		return sources.allMatch((s) -> s.containsDescendantOf(name) == ConfigurationPropertyState.ABSENT);
->>>>>>> c6c139d9
 	}
 
 	/**
@@ -409,12 +384,7 @@
 		private ConfigurationProperty configurationProperty;
 
 		Context() {
-<<<<<<< HEAD
-			this.converter = BindConverter.get(Binder.this.conversionService,
-					Binder.this.propertyEditorInitializer);
-=======
-			this.converter = new BindConverter(Binder.this.conversionService, Binder.this.propertyEditorInitializer);
->>>>>>> c6c139d9
+			this.converter = BindConverter.get(Binder.this.conversionService, Binder.this.propertyEditorInitializer);
 		}
 
 		private void increaseDepth() {
